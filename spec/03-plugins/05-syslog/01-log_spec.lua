local helpers    = require "spec.helpers"
local utils      = require "kong.tools.utils"
local cjson      = require "cjson"
local pl_stringx = require "pl.stringx"


<<<<<<< HEAD
  before_each(function()
    client = assert(helpers.proxy_client())
  end)
  after_each(function()
    if client then client:close() end
  end)
=======
for _, strategy in helpers.each_strategy() do
  describe("#flaky Plugin: syslog (log) [#" .. strategy .. "]", function()
    local proxy_client
    local platform

    setup(function()
      local bp = helpers.get_db_utils(strategy)

      local route1 = bp.routes:insert {
        hosts = { "logging.com" },
      }

      local route2 = bp.routes:insert {
        hosts = { "logging2.com" },
      }
>>>>>>> e828b6da

      local route3 = bp.routes:insert {
        hosts = { "logging3.com" },
      }

      bp.plugins:insert {
        route_id = route1.id,
        name     = "syslog",
        config   = {
          log_level              = "info",
          successful_severity    = "warning",
          client_errors_severity = "warning",
          server_errors_severity = "warning",
        },
      }

      bp.plugins:insert {
        route_id = route2.id,
        name     = "syslog",
        config   = {
          log_level              = "err",
          successful_severity    = "warning",
          client_errors_severity = "warning",
          server_errors_severity = "warning",
        },
      }
<<<<<<< HEAD
    })
    assert.res_status(200, response)

    if platform == "Darwin" then
      local _, _, stdout = assert(helpers.execute("syslog -k Sender kong | tail -1"))
      local msg = string.match(stdout, "{.*}")
      local json = cjson.decode(msg)

      if expecting_same then
        assert.equal(uuid, json.request.headers["sys_log_uuid"])
      else
        assert.not_equal(uuid, json.request.headers["sys_log_uuid"])
=======

      bp.plugins:insert {
        route_id = route3.id,
        name     = "syslog",
        config   = {
          log_level              = "warning",
          successful_severity    = "warning",
          client_errors_severity = "warning",
          server_errors_severity = "warning",
        },
      }

      local ok, _, stdout = helpers.execute("uname")
      assert(ok, "failed to retrieve platform name")
      platform = pl_stringx.strip(stdout)

      assert(helpers.start_kong({
        database   = strategy,
        nginx_conf = "spec/fixtures/custom_nginx.template",
      }))
    end)
    teardown(function()
      helpers.stop_kong()
    end)

    before_each(function()
      proxy_client = assert(helpers.http_client("127.0.0.1", helpers.test_conf.proxy_port))
    end)
    after_each(function()
      if proxy_client then proxy_client:close() end
    end)

    local function do_test(host, expecting_same)
      local uuid = utils.uuid()

      local response = assert(proxy_client:send {
        method  = "GET",
        path    = "/request",
        headers = {
          host         = host,
          sys_log_uuid = uuid,
        }
      })
      assert.res_status(200, response)

      if platform == "Darwin" then
        local _, _, stdout = assert(helpers.execute("syslog -k Sender kong | tail -1"))
        local msg  = string.match(stdout, "{.*}")
        local json = cjson.decode(msg)

        if expecting_same then
          assert.equal(uuid, json.request.headers["sys-log-uuid"])
        else
          assert.not_equal(uuid, json.request.headers["sys-log-uuid"])
        end
      elseif expecting_same then
        local _, _, stdout = assert(helpers.execute("find /var/log -type f -mmin -5 2>/dev/null | xargs grep -l " .. uuid))
        assert.True(#stdout > 0)
>>>>>>> e828b6da
      end
    end

    it("logs to syslog if log_level is lower", function()
      do_test("logging.com", true)
    end)
    it("does not log to syslog if log_level is higher", function()
      do_test("logging2.com", false)
    end)
    it("logs to syslog if log_level is the same", function()
      do_test("logging3.com", true)
    end)
  end)
end<|MERGE_RESOLUTION|>--- conflicted
+++ resolved
@@ -4,14 +4,6 @@
 local pl_stringx = require "pl.stringx"
 
 
-<<<<<<< HEAD
-  before_each(function()
-    client = assert(helpers.proxy_client())
-  end)
-  after_each(function()
-    if client then client:close() end
-  end)
-=======
 for _, strategy in helpers.each_strategy() do
   describe("#flaky Plugin: syslog (log) [#" .. strategy .. "]", function()
     local proxy_client
@@ -27,7 +19,6 @@
       local route2 = bp.routes:insert {
         hosts = { "logging2.com" },
       }
->>>>>>> e828b6da
 
       local route3 = bp.routes:insert {
         hosts = { "logging3.com" },
@@ -54,20 +45,6 @@
           server_errors_severity = "warning",
         },
       }
-<<<<<<< HEAD
-    })
-    assert.res_status(200, response)
-
-    if platform == "Darwin" then
-      local _, _, stdout = assert(helpers.execute("syslog -k Sender kong | tail -1"))
-      local msg = string.match(stdout, "{.*}")
-      local json = cjson.decode(msg)
-
-      if expecting_same then
-        assert.equal(uuid, json.request.headers["sys_log_uuid"])
-      else
-        assert.not_equal(uuid, json.request.headers["sys_log_uuid"])
-=======
 
       bp.plugins:insert {
         route_id = route3.id,
@@ -94,7 +71,7 @@
     end)
 
     before_each(function()
-      proxy_client = assert(helpers.http_client("127.0.0.1", helpers.test_conf.proxy_port))
+      proxy_client = assert(helpers.proxy_client())
     end)
     after_each(function()
       if proxy_client then proxy_client:close() end
@@ -126,7 +103,6 @@
       elseif expecting_same then
         local _, _, stdout = assert(helpers.execute("find /var/log -type f -mmin -5 2>/dev/null | xargs grep -l " .. uuid))
         assert.True(#stdout > 0)
->>>>>>> e828b6da
       end
     end
 
